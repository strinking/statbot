--- conflicted
+++ resolved
@@ -55,9 +55,6 @@
     argparser.add_argument('-q', '--quiet', '--no-stdout',
             dest='stdout', action='store_false',
             help="Don't output to standard out.")
-    argparser.add_argument('-N', '--no-sql-logs',
-            dest='sql_logs', action='store_false',
-            help="Only output the discord logger output.")
     argparser.add_argument('-d', '--debug',
             dest='debug', action='store_true',
             help="Set logging level to debug.")
@@ -91,19 +88,11 @@
         discord_logger.addHandler(log_hndl)
 
     if args.stdout:
-<<<<<<< HEAD
-        log_hndl = logging.StreamHandler(sys.stdout)
-        log_hndl.setFormatter(log_fmtr)
-        dis_logger.addHandler(log_hndl)
-        if args.sql_logs:
-            sql_logger.addHandler(log_hndl)
-=======
         log_out_hndl = logging.StreamHandler(sys.stdout)
         log_out_hndl.setFormatter(log_fmtr)
         main_logger.addHandler(log_out_hndl)
         if args.debug:
             discord_logger.addHandler(log_out_hndl)
->>>>>>> 256efde3
 
     # Get and verify configuration
     config, valid = load_config(args.config_file, main_logger)
