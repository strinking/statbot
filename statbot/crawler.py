#
# crawler.py
#
# statbot - Store Discord records for later analysis
# Copyright (c) 2017 Ammon Smith
#
# statbot is available free of charge under the terms of the MIT
# License. You are free to redistribute and/or modify it under those
# terms. It is distributed in the hopes that it will be useful, but
# WITHOUT ANY WARRANTY. See the LICENSE file for more details.
#

from datetime import datetime
import abc
import asyncio
import discord

from .util import null_logger

__all__ = [
    'AbstractCrawler',
    'HistoryCrawler',
    'AuditLogCrawler',
]

NOW_ID = discord.utils.time_snowflake(datetime.now())

class AbstractCrawler:
    __slots__ = (
        'name',
        'client',
        'sql',
        'config',
        'logger',
        'progress',
        'queue',
    )

    def __init__(self, name, client, sql, config, logger=null_logger):
        self.name = name
        self.client = client
        self.sql = sql
        self.config = config
        self.logger = logger
        self.progress = {} # { stream : last_id }
        self.queue = asyncio.Queue(self.config['crawler']['queue-size'])

    @staticmethod
    def get_last_id(objects):
        # pylint: disable=arguments-differ
        return max(map(lambda x: x.id, objects))

<<<<<<< HEAD
    @abc.abstractmethod
    async def init(self):
        pass
=======
    async def _init_channels(self):
        with self.sql.transaction() as trans:
            for guild in self.client.guilds:
                if guild.id in self.config['guild-ids']:
                    for channel in guild.text_channels:
                        if channel.permissions_for(guild.me).read_message_history:
                            self.channels[channel.id] = channel
                            mhist = self.sql.lookup_message_hist(trans, channel)
>>>>>>> 6c71fa48

    @abc.abstractmethod
    async def read(self, source, last_id):
        pass

    @abc.abstractmethod
    async def write(self, trans, events):
        pass

    @abc.abstractmethod
    async def update(self, trans, source, last_id):
        pass

    def start(self):
        self.client.loop.create_task(self.producer())
        self.client.loop.create_task(self.consumer())

    async def producer(self):
        self.logger.info(f"{self.name}: producer coroutine started!")

        # Setup
        await self.client.wait_until_ready()
        await self.init()

        yield_delay = self.config['crawler']['delays']['yield']
        long_delay = self.config['crawler']['delays']['empty-source']

        done = {source: False for source in self.progress}
        while True:
            # Round-robin between all sources:
            # Tuple because the underlying dictionary may change size
            for source, last_id in tuple(self.progress.items()):
                if done[source]:
                    continue

                try:
                    events = await self.read(source, last_id)
                    if events is None:
                        # This source is exhausted
                        done[source] = True
                        await self.queue.put((source, None, NOW_ID))
                        self.progress[source] = NOW_ID
                    else:
                        # This source still has more
                        last_id = self.get_last_id(events)
                        await self.queue.put((source, events, last_id))
                        self.progress[source] = last_id
                except Exception:
                    self.logger.error(f"Error reading events from source {source}", exc_info=1)

            if all(done.values()):
                self.logger.info(f"{self.name}: all sources are exhausted, sleeping for a while...")
                delay = long_delay
            else:
                delay = yield_delay
            await asyncio.sleep(delay)

    async def consumer(self):
        self.logger.info(f"{self.name}: consumer coroutine started!")

        while True:
            source, events, last_id = await self.queue.get()
            self.logger.info(f"{self.name}: got group of events from queue")

            try:
                with self.sql.transaction() as trans:
                    if events is not None:
                        await self.write(trans, events)
                    await self.update(trans, source, last_id)
            except Exception:
                self.logger.error(f"{self.name}: error during event write", exc_info=1)

            self.queue.task_done()

class HistoryCrawler(AbstractCrawler):
    def __init__(self, client, sql, config, logger=null_logger):
        AbstractCrawler.__init__(self, 'Channels', client, sql, config, logger)

    def _channel_ok(self, channel):
        if channel.guild.id in self.config['guilds']:
            return channel.permissions_for(channel.guild.me).read_message_history
        return False

    @staticmethod
    async def _channel_first(chan):
        async for msg in chan.history(limit=1, after=discord.utils.snowflake_time(0)):
            return msg.id
        return None

    async def init(self):
        with self.sql.transaction() as trans:
            for guild in map(self.client.get_guild, self.config['guilds']):
                for channel in guild.text_channels:
                    if channel.permissions_for(guild.me).read_message_history:
                        last_id = self.sql.lookup_channel_crawl(trans, channel)
                        if last_id is None:
                            self.sql.insert_channel_crawl(trans, channel, 0)
                        self.progress[channel] = last_id or 0

        self.client.hooks['on_guild_channel_create'] = self._channel_create_hook
        self.client.hooks['on_guild_channel_delete'] = self._channel_delete_hook
        self.client.hooks['on_guild_channel_update'] = self._channel_update_hook

    async def read(self, channel, last_id):
        # pylint: disable=arguments-differ
        last = discord.utils.snowflake_time(last_id)
        limit = self.config['crawler']['batch-size']
        self.logger.info(f"Reading through channel {channel.id} ({channel.guild.name} #{channel.name}):")
        self.logger.info(f"Starting from ID {last_id} ({last})")

        messages = await channel.history(after=last, limit=limit).flatten()
        if messages:
            self.logger.info(f"Queued {len(messages)} messages for ingestion")
            return messages
        else:
            self.logger.info("No messages found in this range")
            return None

    async def write(self, trans, messages):
        # pylint: disable=arguments-differ
        for message in messages:
            self.sql.insert_message(trans, message)
            for reaction in message.reactions:
                users = await reaction.users().flatten()
                self.sql.upsert_emoji(trans, reaction.emoji)
                self.sql.insert_reaction(trans, reaction, users)

    async def update(self, trans, channel, last_id):
        # pylint: disable=arguments-differ
        self.sql.update_channel_crawl(trans, channel, last_id)

    def _create_progress(self, channel):
        self.progress[channel] = None

        with self.sql.transaction() as trans:
            self.sql.insert_channel_crawl(trans, channel, 0)

    def _delete_progress(self, channel):
        self.progress.pop(channel, None)

        with self.sql.transaction() as trans:
            self.sql.delete_channel_crawl(trans, channel)

    async def _channel_create_hook(self, channel):
        if not self._channel_ok(channel) or channel in self.progress:
            return

        self.logger.info(f"Adding #{channel.name} to tracked channels")
        self._create_progress(channel)

    async def _channel_delete_hook(self, channel):
        self.logger.info(f"Removing #{channel.name} from tracked channels")
        self._delete_progress(channel)

    async def _channel_update_hook(self, before, after):
        if not self._channel_ok(before):
            return

        if self._channel_ok(after):
            if after.id in self.progress:
                return

            self.logger.info(f"Updating #{after.name} - adding to list")
            self._create_progress(after)
        else:
            self.logger.info(f"Updating #{after.name} - removing from list")
            self._delete_progress(after)

<<<<<<< HEAD
class AuditLogCrawler(AbstractCrawler):
    def __init__(self, client, sql, config, logger=null_logger):
        AbstractCrawler.__init__(self, 'Audit Log', client, sql, config, logger)

    async def init(self):
        with self.sql.transaction() as trans:
            for guild in map(self.client.get_guild, self.config['guilds']):
                last_id = self.sql.lookup_audit_log_crawl(trans, guild)
                if last_id is None:
                    self.sql.insert_audit_log_crawl(trans, guild, 0)
                self.progress[guild] = last_id or 0

    async def read(self, guild, last_id):
        # pylint: disable=arguments-differ
        last = discord.utils.snowflake_time(last_id)
        limit = self.config['crawler']['batch-size']
        self.logger.info(f"Reading through {guild.name}'s audit logs")
        self.logger.info(f"Starting from ID {last_id} ({last})")

        entries = await guild.audit_logs(after=last, limit=limit).flatten()
        if entries:
            self.logger.info(f"Queued {len(entries)} audit log entries for ingestion")
            return entries
        else:
            self.logger.info("No audit log entries found in this range")
            return None

    async def write(self, trans, entries):
        # pylint: disable=arguments-differ
        for entry in entries:
            self.sql.insert_audit_log_entry(entry)

    async def update(self, trans, guild, last_id):
        # pylint: disable=arguments-differ
        self.sql.update_audit_log_crawl(trans, guild, last_id)
=======
    def _channel_ok(self, channel):
        return channel.guild.id in self.config['guild-ids'] \
                and channel.permissions_for(channel.guild.me).read_message_history
>>>>>>> 6c71fa48
<|MERGE_RESOLUTION|>--- conflicted
+++ resolved
@@ -50,20 +50,9 @@
         # pylint: disable=arguments-differ
         return max(map(lambda x: x.id, objects))
 
-<<<<<<< HEAD
     @abc.abstractmethod
     async def init(self):
         pass
-=======
-    async def _init_channels(self):
-        with self.sql.transaction() as trans:
-            for guild in self.client.guilds:
-                if guild.id in self.config['guild-ids']:
-                    for channel in guild.text_channels:
-                        if channel.permissions_for(guild.me).read_message_history:
-                            self.channels[channel.id] = channel
-                            mhist = self.sql.lookup_message_hist(trans, channel)
->>>>>>> 6c71fa48
 
     @abc.abstractmethod
     async def read(self, source, last_id):
@@ -143,7 +132,7 @@
         AbstractCrawler.__init__(self, 'Channels', client, sql, config, logger)
 
     def _channel_ok(self, channel):
-        if channel.guild.id in self.config['guilds']:
+        if channel.guild.id in self.config['guild-ids']:
             return channel.permissions_for(channel.guild.me).read_message_history
         return False
 
@@ -155,7 +144,7 @@
 
     async def init(self):
         with self.sql.transaction() as trans:
-            for guild in map(self.client.get_guild, self.config['guilds']):
+            for guild in map(self.client.get_guild, self.config['guild-ids']):
                 for channel in guild.text_channels:
                     if channel.permissions_for(guild.me).read_message_history:
                         last_id = self.sql.lookup_channel_crawl(trans, channel)
@@ -232,7 +221,6 @@
             self.logger.info(f"Updating #{after.name} - removing from list")
             self._delete_progress(after)
 
-<<<<<<< HEAD
 class AuditLogCrawler(AbstractCrawler):
     def __init__(self, client, sql, config, logger=null_logger):
         AbstractCrawler.__init__(self, 'Audit Log', client, sql, config, logger)
@@ -267,9 +255,4 @@
 
     async def update(self, trans, guild, last_id):
         # pylint: disable=arguments-differ
-        self.sql.update_audit_log_crawl(trans, guild, last_id)
-=======
-    def _channel_ok(self, channel):
-        return channel.guild.id in self.config['guild-ids'] \
-                and channel.permissions_for(channel.guild.me).read_message_history
->>>>>>> 6c71fa48
+        self.sql.update_audit_log_crawl(trans, guild, last_id)