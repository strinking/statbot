#
# sql.py
#
# statbot - Store Discord records for later analysis
# Copyright (c) 2017 Ammon Smith
#
# statbot is available free of charge under the terms of the MIT
# License. You are free to redistribute and/or modify it under those
# terms. It is distributed in the hopes that it will be useful, but
# WITHOUT ANY WARRANTY. See the LICENSE file for more details.
#

from datetime import datetime
import functools
import json

import discord
from sqlalchemy import create_engine, and_
from sqlalchemy import ARRAY, Boolean, BigInteger, Column, DateTime, Enum
from sqlalchemy import Integer, String, Table, Unicode, UnicodeText
from sqlalchemy import ForeignKey, MetaData, UniqueConstraint
from sqlalchemy.sql import select
from sqlalchemy.dialects.postgresql import insert as p_insert

<<<<<<< HEAD
from .mention import MentionType
=======
from .emoji import EmojiData
>>>>>>> e3d2d32a
from .message_history import MessageHistory
from .range import Range
from .util import null_logger

Column = functools.partial(Column, nullable=False)

__all__ = [
    'DiscordSqlHandler',
]

# Utility functions
def embeds_to_json(embeds):
    return json.dumps([embed.to_dict() for embed in embeds])

# Value builders
def guild_values(guild):
    return {
        'guild_id': guild.id,
        'owner_id': guild.owner.id,
        'name': guild.name,
        'icon': guild.icon,
        'region': guild.region,
        'afk_channel_id': getattr(guild.afk_channel, 'id', None),
        'afk_timeout': guild.afk_timeout,
        'mfa': bool(guild.mfa_level),
        'verification_level': guild.verification_level,
        'explicit_content_filter': guild.explicit_content_filter,
        'features': guild.features,
        'splash': guild.splash,
    }

def message_values(message):
    if message.type == discord.MessageType.default:
        system_content = ''
    else:
        system_content = message.system_content

    return {
        'message_id': message.id,
        'created_at': message.created_at,
        'edited_at': message.edited_at,
        'is_edited': message.edited_at is not None,
        'is_deleted': False,
        'message_type': message.type,
        'system_content': system_content,
        'content': message.content,
        'embeds': embeds_to_json(message.embeds),
        'attachments': len(message.attachments),
        'webhook_id': message.webhook_id,
        'user_id': message.author.id,
        'channel_id': message.channel.id,
        'guild_id': message.guild.id,
    }

def channel_values(channel):
    return {
        'channel_id': channel.id,
        'name': channel.name,
        'is_nsfw': channel.is_nsfw(),
        'is_deleted': False,
        'position': channel.position,
        'topic': channel.topic,
        'changed_roles': [role.id for role in channel.changed_roles],
        'category_id': getattr(channel.category, 'id', None),
        'guild_id': channel.guild.id,
    }

def voice_channel_values(channel):
    return {
        'voice_channel_id': channel.id,
        'name': channel.name,
        'is_deleted': False,
        'position': channel.position,
        'bitrate': channel.bitrate,
        'user_limit': channel.user_limit,
        'changed_roles': [role.id for role in channel.changed_roles],
        'category_id': getattr(channel.category, 'id', None),
        'guild_id': channel.guild.id,
    }

def channel_categories_values(category):
    return {
        'category_id': category.id,
        'name': category.name,
        'position': category.position,
        'is_deleted': False,
        'is_nsfw': category.is_nsfw(),
        'parent_category_id': getattr(category.category, 'id', None),
        'changed_roles': [role.id for role in category.changed_roles],
        'guild_id': category.guild.id,
    }

def user_values(user, deleted=False):
    return {
        'user_id': user.id,
        'name': user.name,
        'discriminator': user.discriminator,
        'avatar': user.avatar,
        'is_deleted': deleted,
        'is_bot': user.bot,
    }

def nick_values(member):
    return {
        'user_id': member.id,
        'guild_id': member.guild.id,
        'nickname': member.nick,
    }

def role_member_values(member, role):
    return {
        'role_id': role.id,
        'guild_id': role.guild.id,
        'user_id': member.id,
    }

def role_values(role):
    return {
        'role_id': role.id,
        'name': role.name,
        'color': role.color.value,
        'raw_permissions': role.permissions.value,
        'guild_id': role.guild.id,
        'is_hoisted': role.hoist,
        'is_managed': role.managed,
        'is_mentionable': role.mentionable,
        'is_deleted': False,
        'position': role.position,
    }

def reaction_values(reaction, user):
    data = EmojiData(reaction.emoji)
    return {
        'timestamp': datetime.now(),
        'message_id': reaction.message.id,
        'emoji_id': data.id,
        'emoji_unicode': data.unicode,
        'user_id': user.id,
        'is_deleted': False,
        'channel_id': reaction.message.channel.id,
        'guild_id': reaction.message.guild.id,
    }

def message_hist_values(channel, mhist):
    starts, ends = mhist.to_ranges()
    return {
        'channel_id': channel.id,
        'first_message_id': mhist.first,
        'start_ranges': starts,
        'end_ranges': ends,
    }

class _Transaction:
    __slots__ = (
        'sql',
        'logger',
        'conn',
        'trans',
        'ok',
    )

    def __init__(self, sql):
        self.sql = sql
        self.logger = sql.logger
        self.conn = sql.db.connect()
        self.trans = None
        self.ok = True

    def __enter__(self):
        self.logger.debug("Starting transaction...")
        self.trans = self.conn.begin()
        return self

    def __exit__(self, type, value, traceback):
        if (type, value, traceback) == (None, None, None):
            self.logger.debug("Committing transaction...")
            self.trans.commit()
        else:
            self.logger.error("Exception occurred in 'with' scope!")
            self.logger.debug("Rolling back transaction...")
            self.ok = False
            self.trans.rollback()

    def execute(self, *args, **kwargs):
        return self.conn.execute(*args, **kwargs)

class DiscordSqlHandler:
    '''
    An abstract handling class that bridges the gap between
    the SQLAlchemy code and the discord.py code.

    It can correctly handle discord objects and ingest or
    process them into the SQL database accordingly.
    '''

    # disable because we get false positives for dml in sqlalchemy insert/delete
    # pylint: disable=no-value-for-parameter

    __slots__ = (
        'db',
        'logger',

        'tb_messages',
        'tb_reactions',
        'tb_typing',
        'tb_pins',
        'tb_mentions',
        'tb_guilds',
        'tb_channels',
        'tb_voice_channels',
        'tb_channel_categories',
        'tb_users',
        'tb_nicknames',
        'tb_role_membership',
        'tb_emojis',
        'tb_roles',
        'tb_crawl_ranges',

        'guild_cache',
        'channel_cache',
        'voice_channel_cache',
        'channel_category_cache',
        'user_cache',
        'emoji_cache',
        'role_cache',
    )

    def __init__(self, addr, logger=null_logger):
        logger.info(f"Opening database: '{addr}'")
        self.db = create_engine(addr)
        meta = MetaData(self.db)
        self.logger = logger

        self.tb_messages = Table('messages', meta,
                Column('message_id', BigInteger, primary_key=True),
                Column('created_at', DateTime),
                Column('edited_at', DateTime, nullable=True),
                Column('is_edited', Boolean),
                Column('is_deleted', Boolean),
                Column('message_type', Enum(discord.MessageType)),
                Column('system_content', UnicodeText),
                Column('content', UnicodeText),
                Column('embeds', UnicodeText),
                Column('attachments', Integer),
                Column('webhook_id', BigInteger, nullable=True),
                Column('user_id', BigInteger),
                Column('channel_id', BigInteger, ForeignKey('channels.channel_id')),
                Column('guild_id', BigInteger, ForeignKey('guilds.guild_id')))
        self.tb_reactions = Table('reactions', meta,
                Column('timestamp', DateTime),
                Column('message_id', BigInteger),
                Column('emoji_id', BigInteger),
                Column('emoji_unicode', Unicode(7)),
                Column('user_id', BigInteger, ForeignKey('users.user_id')),
                Column('is_deleted', Boolean),
                Column('channel_id', BigInteger, ForeignKey('channels.channel_id')),
                Column('guild_id', BigInteger, ForeignKey('guilds.guild_id')),
                UniqueConstraint('timestamp', 'message_id', 'emoji_id', 'emoji_unicode',
                    name='uq_reactions'))
        self.tb_typing = Table('typing', meta,
                Column('timestamp', DateTime),
                Column('user_id', BigInteger, ForeignKey('users.user_id')),
                Column('channel_id', BigInteger, ForeignKey('channels.channel_id')),
                Column('guild_id', BigInteger, ForeignKey('guilds.guild_id')),
                UniqueConstraint('timestamp', 'user_id', 'channel_id', 'guild_id',
                    name='uq_typing'))
        self.tb_pins = Table('pins', meta,
                Column('pin_id', BigInteger, primary_key=True),
                Column('message_id', BigInteger, ForeignKey('messages.message_id'),
                    primary_key=True),
                Column('pinner_id', BigInteger, ForeignKey('users.user_id')),
                Column('user_id', BigInteger, ForeignKey('users.user_id')),
                Column('channel_id', BigInteger, ForeignKey('channels.channel_id')),
                Column('guild_id', BigInteger, ForeignKey('guilds.guild_id')))
        self.tb_mentions = Table('mentions', meta,
                Column('mentioned_id', BigInteger, primary_key=True),
                Column('type', Enum(MentionType), primary_key=True),
                Column('message_id', BigInteger, ForeignKey('messages.message_id'), primary_key=True),
                Column('channel_id', BigInteger, ForeignKey('channels.channel_id')),
                Column('guild_id', BigInteger, ForeignKey('guilds.guild_id')),
                UniqueConstraint('mentioned_id', 'type', 'message_id', name='uq_mention'))
        self.tb_guilds = Table('guilds', meta,
                Column('guild_id', BigInteger, primary_key=True),
                Column('owner_id', BigInteger, ForeignKey('users.user_id')),
                Column('name', Unicode),
                Column('icon', String),
                Column('region', Enum(discord.VoiceRegion)),
                Column('afk_channel_id', BigInteger, nullable=True),
                Column('afk_timeout', Integer),
                Column('mfa', Boolean),
                Column('verification_level', Enum(discord.VerificationLevel)),
                Column('explicit_content_filter', Enum(discord.ContentFilter)),
                Column('features', ARRAY(String)),
                Column('splash', String, nullable=True))
        self.tb_channels = Table('channels', meta,
                Column('channel_id', BigInteger, primary_key=True),
                Column('name', String),
                Column('is_nsfw', Boolean),
                Column('is_deleted', Boolean),
                Column('position', Integer),
                Column('topic', UnicodeText, nullable=True),
                Column('changed_roles', ARRAY(BigInteger)),
                Column('category_id', BigInteger,
                    ForeignKey('channel_categories.category_id'), nullable=True),
                Column('guild_id', BigInteger, ForeignKey('guilds.guild_id')))
        self.tb_voice_channels = Table('voice_channels', meta,
                Column('voice_channel_id', BigInteger, primary_key=True),
                Column('name', Unicode),
                Column('is_deleted', Boolean),
                Column('position', Integer),
                Column('bitrate', Integer),
                Column('user_limit', Integer),
                Column('changed_roles', ARRAY(BigInteger)),
                Column('category_id', BigInteger,
                    ForeignKey('channel_categories.category_id'), nullable=True),
                Column('guild_id', BigInteger, ForeignKey('guilds.guild_id')))
        self.tb_channel_categories = Table('channel_categories', meta,
                Column('category_id', BigInteger, primary_key=True),
                Column('name', Unicode),
                Column('position', Integer),
                Column('is_deleted', Boolean),
                Column('is_nsfw', Boolean),
                Column('changed_roles', ARRAY(BigInteger)),
                Column('parent_category_id', BigInteger,
                    ForeignKey('channel_categories.category_id'), nullable=True),
                Column('guild_id', BigInteger, ForeignKey('guilds.guild_id')))
        self.tb_users = Table('users', meta,
                Column('user_id', BigInteger, primary_key=True),
                Column('name', Unicode),
                Column('discriminator', Integer),
                Column('avatar', String, nullable=True),
                Column('is_deleted', Boolean),
                Column('is_bot', Boolean))
        self.tb_nicknames = Table('nicknames', meta,
                Column('user_id', BigInteger,
                    ForeignKey('users.user_id'), primary_key=True),
                Column('guild_id', BigInteger,
                    ForeignKey('guilds.guild_id'), primary_key=True),
                Column('nickname', Unicode(32), nullable=True),
                UniqueConstraint('user_id', 'guild_id', name='uq_nickname'))
        self.tb_role_membership = Table('role_membership', meta,
                Column('role_id', BigInteger, ForeignKey('roles.role_id')),
                Column('guild_id', BigInteger, ForeignKey('guilds.guild_id')),
                Column('user_id', BigInteger, ForeignKey('users.user_id')),
                UniqueConstraint('role_id', 'user_id', name='uq_role_membership'))
        self.tb_emojis = Table('emojis', meta,
                Column('emoji_id', BigInteger),
                Column('emoji_unicode', Unicode(7)),
                Column('is_custom', Boolean),
                Column('is_managed', Boolean, nullable=True),
                Column('is_deleted', Boolean),
                Column('name', ARRAY(String)),
                Column('category', ARRAY(String)),
                Column('roles', ARRAY(BigInteger), nullable=True),
                Column('guild_id', BigInteger, nullable=True),
                UniqueConstraint('emoji_id', 'emoji_unicode', name='uq_emoji'))
        self.tb_roles = Table('roles', meta,
                Column('role_id', BigInteger, primary_key=True),
                Column('name', Unicode),
                Column('color', Integer),
                Column('raw_permissions', BigInteger),
                Column('guild_id', BigInteger, ForeignKey('guilds.guild_id')),
                Column('is_hoisted', Boolean),
                Column('is_managed', Boolean),
                Column('is_mentionable', Boolean),
                Column('is_deleted', Boolean),
                Column('position', Integer))
        self.tb_crawl_ranges = Table('crawl_ranges', meta,
                Column('channel_id', BigInteger,
                    ForeignKey('channels.channel_id'), primary_key=True),
                Column('first_message_id', BigInteger,
                    ForeignKey('messages.message_id'), nullable=True),
                Column('start_ranges', ARRAY(BigInteger)),
                Column('end_ranges', ARRAY(BigInteger)))

        # Lookup caches
        self.guild_cache = {}
        self.channel_cache = {}
        self.voice_channel_cache = {}
        self.channel_category_cache = {}
        self.user_cache = {}
        self.emoji_cache = {}
        self.role_cache = {}

        # Create tables
        meta.create_all(self.db)
        self.logger.info("Created all tables.")

    # Transaction logic
    def transaction(self):
        return _Transaction(self)

    # Guild
    def upsert_guild(self, trans, guild):
        values = guild_values(guild)
        if self.guild_cache.get(guild.id) == values:
            self.logger.debug(f"Guild lookup for {guild.id} is already up-to-date")
            return

        self.logger.info(f"Updating lookup data for guild {guild.name}")
        ups = p_insert(self.tb_guilds) \
                .values(values) \
                .on_conflict_do_update(
                        index_elements=['guild_id'],
                        index_where=(self.tb_guilds.c.guild_id == guild.id),
                        set_=values,
                )
        trans.conn.execute(ups)
        self.guild_cache[guild.id] = values

    # Messages
    def add_message(self, trans, message):
        attach_urls = '\n'.join(attach.url for attach in message.attachments)
        if message.content:
            content = '\n'.join((message.content, attach_urls))
        else:
            content = attach_urls

        self.logger.info(f"Inserting message {message.id}")
        values = message_values(message)
        values['content'] = content
        ins = self.tb_messages \
                .insert() \
                .values(values)
        trans.execute(ins)

        self.upsert_user(trans, message.author)
        self.insert_mentions(trans, message)

    def edit_message(self, trans, before, after):
        self.logger.info(f"Updating message {after.id}")
        upd = self.tb_messages \
                .update() \
                .values({
                    'edited_at': after.edited_at,
                    'is_edited': before.content != after.content,
                    'content': after.content,
                    'embeds': embeds_to_json(after.embeds),
                }) \
                .where(self.tb_messages.c.message_id == after.id)
        trans.execute(upd)

        self.insert_mentions(trans, after)

    def remove_message(self, trans, message):
        self.logger.info(f"Deleting message {message.id}")
        upd = self.tb_messages \
                .update() \
                .values(is_deleted=True) \
                .where(self.tb_messages.c.message_id == message.id)
        trans.execute(upd)

    def insert_message(self, trans, message):
        self.logger.debug(f"Inserting message {message.id}")
        values = message_values(message)
        ins = p_insert(self.tb_messages) \
                .values(values) \
                .on_conflict_do_nothing(index_elements=['message_id'])
        trans.execute(ins)

        self.upsert_user(trans, message.author)
        self.insert_mentions(trans, message)

    # Mentions
    def insert_mentions(self, trans, message):
        self.logger.debug(f"Inserting all mentions in message {message.id}")

        for id in message.raw_mentions:
            self.logger.debug(f"User mention: {id}")
            ins = p_insert(self.tb_mentions) \
                    .values({
                        'mentioned_id': id,
                        'type': MentionType.USER,
                        'message_id': message.id,
                        'channel_id': message.channel.id,
                        'guild_id': message.guild.id,
                    }) \
                    .on_conflict_do_nothing(index_elements=['mentioned_id', 'type', 'message_id'])
            trans.execute(ins)

        for id in message.raw_role_mentions:
            self.logger.debug(f"Role mention: {id}")
            ins = p_insert(self.tb_mentions) \
                    .values({
                        'mentioned_id': id,
                        'type': MentionType.ROLE,
                        'message_id': message.id,
                        'channel_id': message.channel.id,
                        'guild_id': message.guild.id,
                    }) \
                    .on_conflict_do_nothing(index_elements=['mentioned_id', 'type', 'message_id'])
            trans.execute(ins)

        for id in message.raw_channel_mentions:
            self.logger.debug(f"Channel mention: {id}")
            ins = p_insert(self.tb_mentions) \
                    .values({
                        'mentioned_id': id,
                        'type': MentionType.CHANNEL,
                        'message_id': message.id,
                        'channel_id': message.channel.id,
                        'guild_id': message.guild.id,
                    }) \
                    .on_conflict_do_nothing(index_elements=['mentioned_id', 'type', 'message_id'])
            trans.execute(ins)

    # Typing
    def typing(self, trans, channel, user, when):
        self.logger.info(f"Inserting typing event for user {user.id}")
        ins = self.tb_typing \
                .insert() \
                .values({
                    'timestamp': when,
                    'user_id': user.id,
                    'channel_id': channel.id,
                    'guild_id': channel.guild.id,
                })
        trans.execute(ins)

    # Reactions
    def add_reaction(self, trans, reaction, user):
        self.logger.info(f"Inserting reaction for user {user.id} on message {reaction.message.id}")
        self.upsert_emoji(trans, reaction.emoji)
        values = reaction_values(reaction, user)
        ins = self.tb_reactions \
                .insert() \
                .values(values)
        trans.execute(ins)

    def remove_reaction(self, trans, reaction, user):
        self.logger.info(f"Deleting reaction for user {user.id} on message {reaction.message.id}")
        data = EmojiData(reaction.emoji)
        upd = self.tb_reactions \
                .update() \
                .values(is_deleted=True) \
                .where(self.tb_reactions.c.message_id == reaction.message.id) \
                .where(self.tb_reactions.c.emoji_id == data.id) \
                .where(self.tb_reactions.c.emoji_unicode == data.unicode) \
                .where(self.tb_reactions.c.user_id == user.id)
        trans.execute(upd)

    def insert_reaction(self, trans, reaction, users):
        self.logger.info(f"Inserting reactions for {reaction.message.id}")
        data = EmojiData(reaction.emoji)
        for user in users:
            values = reaction_values(reaction, user)
            self.logger.debug(f"Inserting single reaction {data} from {user.id}")
            ins = p_insert(self.tb_reactions) \
                    .values(values) \
                    .on_conflict_do_nothing(index_elements=[
                        'timestamp', 'message_id',
                        'emoji_id', 'emoji_unicode',
                    ])
            trans.execute(ins)

    def clear_reactions(self, trans, message):
        self.logger.info(f"Deleting all reactions on message {message.id}")
        upd = self.tb_reactions \
                .update() \
                .values(is_deleted=True) \
                .where(self.tb_reactions.c.message_id == message.id)
        trans.execute(upd)

    # Pins (TODO)
    def add_pin(self, trans, announce, message):
        # pylint: disable=unreachable
        raise NotImplementedError

        self.logger.info(f"Inserting pin for message {message.id}")
        ins = self.tb_pins \
                .insert() \
                .values({
                    'pin_id': announce.id,
                    'message_id': message.id,
                    'pinner_id': announce.author.id,
                    'user_id': message.author.id,
                    'channel_id': message.channel.id,
                    'guild_id': message.guild.id,
                })
        trans.execute(ins)

    def remove_pin(self, trans, announce, message):
        # pylint: disable=unreachable
        raise NotImplementedError

        self.logger.info(f"Deleting pin for message {message.id}")
        delet = self.tb_pins \
                .delete() \
                .where(self.tb_pins.c.pin_id == announce.id) \
                .where(self.tb_pins.c.message_id == message.id)
        trans.execute(delet)

    # Roles
    def add_role(self, trans, role):
        if role.id in self.role_cache:
            self.logger.debug(f"Role {role.id} already inserted.")
            return

        self.logger.info(f"Inserting role {role.id}")
        values = role_values(role)
        ins = self.tb_roles \
                .insert() \
                .values(values)
        trans.execute(ins)
        self.role_cache[role.id] = values

    def _update_role(self, trans, role):
        self.logger.info(f"Updating role {role.id} in guild {role.guild.id}")
        values = role_values(role)
        upd = self.tb_roles \
                .update() \
                .where(self.tb_roles.c.role_id == role.id) \
                .values(values)
        trans.execute(upd)
        self.role_cache[role.id] = values

    def update_role(self, trans, role):
        if role.id in self.role_cache:
            self._update_role(trans, role)
        else:
            self.upsert_role(trans, role)

    def remove_role(self, trans, role):
        self.logger.info(f"Deleting role {role.id}")
        upd = self.tb_roles \
                .update() \
                .values(is_deleted=True) \
                .where(self.tb_roles.c.role_id == role.id)
        trans.execute(upd)
        self.role_cache.pop(role.id, None)

    def upsert_role(self, trans, role):
        values = role_values(role)
        if self.role_cache.get(role.id) == values:
            self.logger.debug(f"Role lookup for {role.id} is already up-to-date")
            return

        self.logger.info(f"Updating lookup data for role {role.name}")
        ups = p_insert(self.tb_roles) \
                .values(values) \
                .on_conflict_do_update(
                        index_elements=['role_id'],
                        index_where=(self.tb_roles.c.role_id == role.id),
                        set_=values,
                )
        trans.execute(ups)
        self.role_cache[role.id] = values

    # Channels
    def add_channel(self, trans, channel):
        if channel.id in self.channel_cache:
            self.logger.debug(f"Channel {channel.id} already inserted.")
            return

        self.logger.info(f"Inserting new channel {channel.id} for guild {channel.guild.id}")
        values = channel_values(channel)
        ins = self.tb_channels \
                .insert() \
                .values(values)
        trans.execute(ins)
        self.channel_cache[channel.id] = values

    def _update_channel(self, trans, channel):
        self.logger.info(f"Updating channel {channel.id} in guild {channel.guild.id}")
        values = channel_values(channel)
        upd = self.tb_channels \
                .update() \
                .where(self.tb_channels.c.channel_id == channel.id) \
                .values(values)
        trans.execute(upd)
        self.channel_cache[channel.id] = values

    def update_channel(self, trans, channel):
        if channel.id in self.channel_cache:
            self._update_channel(trans, channel)
        else:
            self.upsert_channel(trans, channel)

    def remove_channel(self, trans, channel):
        self.logger.info(f"Deleting channel {channel.id} in guild {channel.guild.id}")
        upd = self.tb_channels \
                .update() \
                .values(is_deleted=True) \
                .where(self.tb_channels.c.channel_id == channel.id)
        trans.execute(upd)
        self.channel_cache.pop(channel.id, None)

    def upsert_channel(self, trans, channel):
        values = channel_values(channel)
        if self.channel_cache.get(channel.id) == values:
            self.logger.debug(f"Channel lookup for {channel.id} is already up-to-date")
            return

        self.logger.info(f"Updating lookup data for channel #{channel.name}")
        ups = p_insert(self.tb_channels) \
                .values(values) \
                .on_conflict_do_update(
                        index_elements=['channel_id'],
                        index_where=(self.tb_channels.c.channel_id == channel.id),
                        set_=values,
                )
        trans.execute(ups)
        self.channel_cache[channel.id] = values

    # Voice Channels
    def add_voice_channel(self, trans, channel):
        if channel in self.voice_channel_cache:
            self.logger.debug(f"Voice channel {channel.id} already inserted")
            return

        self.logger.info("Inserting new voice channel {channel.id} for guild {channel.guild.id}")
        values = voice_channel_values(channel)
        ins = self.tb_voice_channels \
                .insert() \
                .values(values)
        trans.execute(ins)
        self.voice_channel_cache[channel.id] = values

    def _update_voice_channel(self, trans, channel):
        self.logger.info(f"Updating voice channel {channel.id} in guild {channel.guild.id}")
        values = voice_channel_values(channel)
        upd = self.tb_voice_channels \
                .update() \
                .where(self.tb_voice_channels.c.voice_channel_id == channel.id) \
                .values(values)
        trans.execute(upd)
        self.voice_channel_cache[channel.id] = values

    def update_voice_channel(self, trans, channel):
        if channel.id in self.voice_channel_cache:
            self._update_voice_channel(trans, channel)
        else:
            self.upsert_channel(trans, channel)

    def remove_voice_channel(self, trans, channel):
        self.logger.info(f"Deleting voice channel {channel.id} in guild {channel.guild.id}")
        upd = self.tb_voice_channels \
                .update() \
                .values(is_deleted=True) \
                .where(self.tb_voice_channels.c.voice_channel_id == channel.id)
        trans.execute(upd)
        self.voice_channel_cache.pop(channel.id, None)

    def upsert_voice_channel(self, trans, channel):
        values = voice_channel_values(channel)
        if self.voice_channel_cache.get(channel.id) == values:
            self.logger.debug(f"Voice channel lookup for {channel.id} is already up-to-date")
            return

        self.logger.info(f"Updating lookup data for voice channel '{channel.name}'")
        ups = p_insert(self.tb_voice_channels) \
                .values(values) \
                .on_conflict_do_update(
                        index_elements=['voice_channel_id'],
                        index_where=(self.tb_voice_channels.c.voice_channel_id == channel.id),
                        set_=values,
                )
        trans.execute(ups)
        self.voice_channel_cache[channel.id] = values

    # Channel Categories
    def add_channel_category(self, trans, category):
        if category.id in self.channel_category_cache:
            self.logger.debug(f"Channel category {category.id} already inserted.")
            return

        self.logger.info(f"Inserting new category {category.id} for guild {category.guild.id}")
        values = channel_categories_values(category)
        ins = self.tb_channel_categories \
                .insert() \
                .values(values)
        trans.execute(ins)
        self.channel_category_cache[category.id] = values

    def _update_channel_category(self, trans, category):
        self.logger.info(f"Updating channel category {category.id} in guild {category.guild.id}")
        values = channel_categories_values(category)
        upd = self.tb_channel_categories \
                .update() \
                .where(self.tb_channel_categories.c.category_id == category.id) \
                .values(values)
        trans.execute(upd)
        self.channel_category_cache[category.id] = values

    def update_channel_category(self, trans, category):
        if category.id in self.channel_category_cache:
            self._update_channel_category(trans, category)
        else:
            self.upsert_channel_category(trans, category)

    def remove_channel_category(self, trans, category):
        self.logger.info(f"Deleting channel category {category.id} in guild {category.guild.id}")
        upd = self.tb_channel_categories \
                .update() \
                .values(is_deleted=True) \
                .where(self.tb_channels.c.category_id == category.id)
        trans.execute(upd)
        self.channel_category_cache.pop(category.id, None)

    def upsert_channel_category(self, trans, category):
        values = channel_categories_values(category)
        if self.channel_cache.get(category.id) == values:
            self.logger.debug(f"Channel category lookup for {category.id} is already up-to-date")
            return

        self.logger.info(f"Updating lookup data for channel category {category.name}")
        ups = p_insert(self.tb_channel_categories) \
                .values(values) \
                .on_conflict_do_update(
                        index_elements=['category_id'],
                        index_where=(self.tb_channel_categories.c.category_id == category.id),
                        set_=values,
                )
        trans.execute(ups)
        self.channel_category_cache[category.id] = values

    # Users
    def add_user(self, trans, user):
        if user.id in self.user_cache:
            self.logger.debug(f"User {user.id} already inserted.")
            return

        self.logger.info(f"Inserting user {user.id}")
        values = user_values(user)
        ins = self.tb_users \
                .insert() \
                .values(values)
        trans.execute(ins)
        self.user_cache[user.id] = values

    def _update_user(self, trans, user):
        self.logger.info(f"Updating user {user.id}")
        values = user_values(user)
        upd = self.tb_users \
                .update() \
                .where(self.tb_users.c.user_id == user.id) \
                .values(values)
        trans.execute(upd)
        self.user_cache[user.id] = values

    def update_user(self, trans, user):
        if user.id in self.user_cache:
            self._update_user(trans, user)
        else:
            self.upsert_user(trans, user)

    def remove_user(self, trans, user):
        self.logger.info(f"Removing user {user.id}")
        upd = self.tb_users \
                .update() \
                .values(is_deleted=True) \
                .where(self.tb_users.c.user_id == user.id)
        trans.execute(upd)
        self.user_cache.pop(user.id, None)

    def upsert_user(self, trans, user):
        self.logger.debug(f"Upserting user {user.id}")
        values = user_values(user)
        if self.user_cache.get(user.id) == values:
            self.logger.debug(f"User lookup for {user.id} is already up-to-date")
            return

        ups = p_insert(self.tb_users) \
                .values(values) \
                .on_conflict_do_update(
                        index_elements=['user_id'],
                        index_where=(self.tb_users.c.user_id == user.id),
                        set_=values,
                )
        trans.execute(ups)
        self.user_cache[user.id] = values

    # Members
    def add_member(self, trans, member):
        self.logger.info(f"Inserting member data for {member.id}")
        values = nick_values(member)
        ins = self.tb_nicknames \
                .insert() \
                .values(values)
        trans.execute(ins)

        self._insert_role_membership(trans, member)

    def update_member(self, trans, member):
        self.logger.info(f"Updating member data for {member.id}")
        values = {
            'nickname': member.nick,
        }
        upd = self.tb_nicknames \
                .update() \
                .where(and_(
                    self.tb_nicknames.c.user_id == member.id,
                    self.tb_nicknames.c.guild_id == member.guild.id,
                )) \
                .values(values)
        trans.execute(upd)

        self._delete_role_membership(trans, member)
        self._insert_role_membership(trans, member)

    def _delete_role_membership(self, trans, member):
        delet = self.tb_role_membership \
                .delete() \
                .where(and_(
                    self.tb_role_membership.c.user_id == member.id,
                    self.tb_role_membership.c.guild_id == member.guild.id,
                    self.tb_role_membership.c.role_id not in member.roles,
                ))
        trans.execute(delet)

    def _insert_role_membership(self, trans, member):
        for role in member.roles:
            values = role_member_values(member, role)
            ins = self.tb_role_membership \
                    .insert() \
                    .values(values)
            trans.execute(ins)

    def remove_member(self, trans, member):
        self.logger.info(f"Deleting member data for {member.id}")
        # (do nothing)

    def upsert_member(self, trans, member):
        self.logger.debug(f"Upserting member data for {member.id}")
        values = nick_values(member)
        ups = p_insert(self.tb_nicknames) \
                .values(values) \
                .on_conflict_do_update(
                        constraint='uq_nickname',
                        set_=values,
                )
        trans.execute(ups)

        self._delete_role_membership(trans, member)
        self._insert_role_membership(trans, member)

    # Emojis
    def add_emoji(self, trans, emoji):
        data = EmojiData(emoji)
        if data.cache_id in self.emoji_cache:
            self.logger.debug(f"Emoji {data} already inserted.")
            return

        self.logger.info(f"Inserting emoji {data}")
        values = emoji.values()
        ins = self.tb_emojis \
                .insert() \
                .values(values)
        trans.execute(ins)
        self.emoji_cache[data.cache_id] = values

    def remove_emoji(self, trans, emoji):
        data = EmojiData(emoji)
        self.logger.info(f"Deleting emoji {data}")

        upd = self.tb_emojis \
                .update() \
                .values(is_deleted=True) \
                .where(self.tb_emojis.c.emoji_id == data.id) \
                .where(self.tb_emojis.c.emoji_unicode == data.unicode)
        trans.execute(upd)
        self.emoji_cache.pop(data.cache_id, None)

    def upsert_emoji(self, trans, emoji):
        data = EmojiData(emoji)
        values = data.values()
        if self.emoji_cache.get(data.cache_id) == values:
            self.logger.debug(f"Emoji lookup for {data} is already up-to-date")
            return

        self.logger.info(f"Upserting emoji {data}")
        ups = p_insert(self.tb_emojis) \
                .values(values) \
                .on_conflict_do_update(
                    index_elements=['emoji_id', 'emoji_unicode'],
                    index_where=and_(
                        self.tb_emojis.c.emoji_id == data.id,
                        self.tb_emojis.c.emoji_unicode == data.unicode,
                    ),
                    set_=values,
                )
        trans.execute(ups)
        self.emoji_cache[data.cache_id] = values

    # Message History
    def lookup_message_hist(self, trans, channel):
        self.logger.info(f"Looking up message history for #{channel.name}")
        sel = select([self.tb_crawl_ranges]) \
                .where(self.tb_crawl_ranges.c.channel_id == channel.id)
        result = trans.execute(sel)

        if result.rowcount:
            _, first, starts, ends = result.fetchone()
            assert len(starts) == len(ends)
            ranges = (Range(*r) for r in zip(starts, ends))
            result.close()
            return MessageHistory(*ranges, first=first)
        else:
            return None

    def insert_message_hist(self, trans, channel):
        self.logger.info(f"Inserting new message history for #{channel.name}")
        mhist = MessageHistory()
        values = message_hist_values(channel, mhist)

        ins = self.tb_crawl_ranges \
                .insert() \
                .values(values)
        trans.execute(ins)
        return mhist

    def update_message_hist(self, trans, channel, mhist):
        self.logger.info(f"Updating message history for #{channel.name}: {mhist}")
        values = message_hist_values(channel, mhist)

        upd = self.tb_crawl_ranges \
                .update() \
                .values(values) \
                .where(self.tb_crawl_ranges.c.channel_id == channel.id)
        trans.execute(upd)

    def delete_message_hist(self, trans, channel):
        self.logger.info(f"Deleting message history for #{channel.name}")

        delet = self.tb_crawl_ranges \
                .delete() \
                .where(self.tb_crawl_ranges.c.channel_id == channel.id)
        trans.execute(delet)<|MERGE_RESOLUTION|>--- conflicted
+++ resolved
@@ -22,11 +22,8 @@
 from sqlalchemy.sql import select
 from sqlalchemy.dialects.postgresql import insert as p_insert
 
-<<<<<<< HEAD
+from .emoji import EmojiData
 from .mention import MentionType
-=======
-from .emoji import EmojiData
->>>>>>> e3d2d32a
 from .message_history import MessageHistory
 from .range import Range
 from .util import null_logger
