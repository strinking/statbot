--- conflicted
+++ resolved
@@ -137,14 +137,9 @@
         self.tb_typing = Table('typing', self.meta,
                 Column('timestamp', DateTime),
                 Column('user_id', BigInteger, ForeignKey('users.user_id')),
-<<<<<<< HEAD
                 Column('channel_id', BigInteger, ForeignKey('channels.user_id')),
                 Column('guild_id', BigInteger, ForeignKey('guilds.guild_id')),
                 UniqueConstraint('timestamp', 'user_id', 'channel_id', name='uq_typing'))
-=======
-                Column('channel_id', BigInteger, ForeignKey('channels.channel_id')),
-                Column('guild_id', BigInteger, ForeignKey('guilds.guild_id')))
->>>>>>> 68db5658
         self.tb_pins = Table('pins', self.meta,
                 Column('pin_id', BigInteger, primary_key=True),
                 Column('message_id', BigInteger,
